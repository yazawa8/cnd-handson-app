--- conflicted
+++ resolved
@@ -90,7 +90,6 @@
       depends_on:
         - "session-migrate"
         - "db"
-<<<<<<< HEAD
     frontend:
       container_name: frontend
       build: ./frontend
@@ -103,7 +102,6 @@
         - 5173:5173
       environment:
         - PNPM_STORE_PATH=/app/.pnpm-store
-=======
     role-migrate:
       build:
         context: ./backend/role
@@ -191,7 +189,6 @@
       depends_on:
         - "project-migrate"
         - "db"
->>>>>>> 0696e90b
     db:
       image: postgres:latest
       restart: unless-stopped
